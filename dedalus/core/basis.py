"""
Abstract and built-in classes for spectral bases.

"""

import math
import numpy as np
from scipy import sparse

from . import operators
from ..tools.array import axslice
from ..tools.array import apply_matrix
from ..tools.cache import CachedAttribute
from ..tools.cache import CachedMethod
from ..tools.cache import CachedClass
from ..tools import jacobi
from ..tools import clenshaw
from ..tools.array import reshape_vector

from .spaces import PeriodicInterval, ParityInterval, Sphere, Ball, Disk
from .coords import Coordinate, S2Coordinates
from .domain import Domain
#from . import transforms

import logging
logger = logging.getLogger(__name__.split('.')[-1])

from ..tools.config import config
DEFAULT_LIBRARY = config['transforms'].get('DEFAULT_LIBRARY')
DEFAULT_LIBRARY = 'scipy'


class AffineCOV:
    """
    Class for affine change-of-variables for remapping space bounds.

    Parameters
    ----------
    native_bounds : tuple of floats
        Native bounds given as (lower, upper)
    problem_bounds : tuple of floats
        New bounds given as (lower, upper)
    """

    def __init__(self, native_bounds, problem_bounds):
        self.native_bounds = native_bounds
        self.problem_bounds = problem_bounds
        self.native_left, self.native_right = native_bounds
        self.native_length = self.native_right - self.native_left
        self.native_center = (self.native_left + self.native_right) / 2
        self.problem_left, self.problem_right = problem_bounds
        self.problem_length = self.problem_right - self.problem_left
        self.problem_center = (self.problem_left + self.problem_right) / 2
        self.stretch = self.problem_length / self.native_length

    def problem_coord(self, native_coord):
        """Convert native coordinates to problem coordinates."""
        if isinstance(native_coord, str):
            if native_coord in ('left', 'lower'):
                return self.problem_left
            elif native_coord in ('right', 'upper'):
                return self.problem_right
            elif native_coord in ('center', 'middle'):
                return self.problem_center
            else:
                raise ValueError("String coordinate '%s' not recognized." %native_coord)
        else:
            neutral_coord = (native_coord - self.native_left) / self.native_length
            return self.problem_left + neutral_coord * self.problem_length

    def native_coord(self, problem_coord):
        """Convert problem coordinates to native coordinates."""
        if isinstance(problem_coord, str):
            if problem_coord in ('left', 'lower'):
                return self.native_left
            elif problem_coord in ('right', 'upper'):
                return self.native_right
            elif problem_coord in ('center', 'middle'):
                return self.native_center
            else:
                raise ValueError("String coordinate '%s' not recognized." %problem_coord)
        else:
            neutral_coord = (problem_coord - self.problem_left) / self.problem_length
            return self.native_left + neutral_coord * self.native_length


class Basis:
    """Base class for spectral bases."""

    def __init__(self, coord, library=None):
        #self._check_coord(coord)
        self.coord = coord
        self.coords = (coord,)
        self.dist = coord.dist
        self.axis = self.dist.coords.index(coord)
        self.domain = Domain(self.dist, bases=(self,))
        if library is None:
            library = self.default_library
        self.library = library

    # def __repr__(self):
    #     return '<%s %i>' %(self.__class__.__name__, id(self))

    # def __str__(self):
    #     return '%s.%s' %(self.space.name, self.__class__.__name__)

    def __radd__(self, other):
        return self.__add__(other)

    def __rmul__(self, other):
        return self.__mul__(other)

    def grid_shape(self, scale):
        return tuple(int(np.ceil(scale*n)) for n in self.shape)

    # def __getitem__(self, mode):
    #     """Return field populated by one mode."""
    #     # if not self.compute_mode(mode):
    #     #     raise ValueError("Basis does not contain specified mode.")
    #     from .field import Field
    #     axis = self.space.axis
    #     out = Field(bases=[self], layout='c')
    #     data = np.zeros(out.global_shape, dtype=out.dtype)
    #     if mode < 0:
    #         mode += self.space.coeff_size
    #     data[axslice(axis, mode, mode+1)] = 1
    #     out.set_global_data(data)
    #     return out

    @classmethod
    def _check_coord(cls, coord):
        if not isinstance(coord, cls.coord_type):
            raise ValueError("Invalid coord type.")

    @property
    def library(self):
        """Current transform library."""
        return self._library

    @library.setter
    def library(self, value):
        """Clear transform cache and set new library."""
        self._library = value.lower()
        self.transform_plan.cache.clear()

    @CachedMethod
    def transform_plan(self, coeff_shape, dtype, axis, scale):
        """Build and cache transform plan."""
        transform_class = self.transforms[self.library]
        return transform_class(self, coeff_shape, dtype, axis, scale)

    # @CachedAttribute
    # def inclusion_flags(self):
    #     return np.array([self.include_mode(i) for i in range(self.space.coeff_size)])

    # @CachedAttribute
    # def inclusion_matrix(self):
    #     diag = self.inclusion_flags.astype(float)
    #     return sparse.diags(diag, 0, format='csr')

    # @CachedAttribute
    # def modes(self):
    #     return np.arange(self.space.coeff_size)[self.inclusion_flags]

    # @CachedAttribute
    # def n_modes(self):
    #     return self.modes.size

    # def mode_map(self, group):
    #     flags = self.inclusion_flags
    #     matrix = self.inclusion_matrix
    #     # Restrict to group elements
    #     if group is not None:
    #         n0 = group * self.space.group_size
    #         n1 = n0 + self.space.group_size
    #         matrix = matrix[n0:n1, n0:n1]
    #         flags = flags[n0:n1]
    #     # Discard empty rows
    #     return matrix[flags, :]

    def ncc_matrix(self, arg_basis, coeffs, cutoff=1e-6):
        """Build NCC matrix via direct summation."""
        N = len(coeffs)
        for i in range(N):
            coeff = coeffs[i]
            # Build initial matrix
            if i == 0:
                matrix = self.product_matrix(arg_basis, i)
                total = 0 * sparse.kron(matrix, coeff)
                total.eliminate_zeros()
            if len(coeff.shape) or (abs(coeff) > cutoff):
                matrix = self.product_matrix(arg_basis, i)
                total = total + sparse.kron(matrix, coeff)
        return total

    def product_matrix(self, arg_basis, i):
        if arg_basis is None:
            N = self.space.coeff_size
            return sparse.coo_matrix(([1],([i],[0])), shape=(N,1)).tocsr()
        else:
            raise NotImplementedError()


class Constant(Basis, metaclass=CachedClass):
    """Constant basis."""

    def __add__(self, other):
        if other is self:
            return self
        else:
            return NotImplemented

    def __mul__(self, other):
        if other is self:
            return self
        else:
            return NotImplemented



class IntervalBasis(Basis):

    def __init__(self, coord, size, bounds, library=None):
        super().__init__(coord, library=library)
        self.coord = coord
        self.coords = (coord,)
        self.size = size
        self.shape = (size,)
        self.bounds = bounds
        # self.dist = dist
        # self.axis = axis
        self.COV = AffineCOV(self.native_bounds, bounds)
        # self._check_coords()

    def grid(self, scales):
        """Flat global grid."""
        native_grid = self._native_grid(scales)
        problem_grid = self.COV.problem_coord(native_grid)
        return problem_grid

    def grids(self, scales):
        """Flat global grids."""
        return (self.grid(scales),)

    def grid_shape(self, scale):
        return tuple(int(np.ceil(scale*n)) for n in self.shape)

    def forward_transform(self, field, axis, gdata, cdata):
        """Forward transform field data."""
        # Transform is the same for all components
        data_axis = len(field.tensorsig) + axis
        grid_size = gdata.shape[data_axis]
        plan = self.transform_plan(grid_size)
        plan.forward(gdata, cdata, data_axis)

    def backward_transform(self, field, axis, cdata, gdata):
        """Backward transform field data."""
        # Transform is the same for all components
        data_axis = len(field.tensorsig) + axis
        grid_size = gdata.shape[data_axis]
        plan = self.transform_plan(grid_size)
        plan.backward(cdata, gdata, data_axis)


class Jacobi(IntervalBasis, metaclass=CachedClass):
    """Jacobi polynomial basis."""

    dim = 1
    coord_type = Coordinate
    group_shape = (1,)
    transforms = {}
    native_bounds = (-1, 1)
    default_library = "matrix"

    def __init__(self, coord, size, bounds, a, b, a0, b0, library=None):
        super().__init__(coord, size, bounds, library=library)
        self.a = a
        self.b = b
        self.a0 = a0
        self.b0 = b0
        #self.const = 1 / np.sqrt(jacobi.mass(self.a, self.b))
        #self.axis = self.space.axis

    def _native_grid(self, scales):
        """Gauss-Jacobi grid."""
        N, = self.grid_shape(scales)
        return jacobi.build_grid(N, a=self.a, b=self.b)

    def weights(self, scales):
        """Gauss-Jacobi weights."""
        N = self.grid_shape(scales)[0]
        return jacobi.build_weights(N, a=self.a, b=self.b)

    def __str__(self):
        space = self.space
        cls = self.__class__
        return '%s.%s(%s,%s)' %(space.name, cls.__name__, self.a, self.b)

    def __add__(self, other):
        if other is None:
            return self
        elif self.space is other.space:
            # Add in highest {a,b} basis
            da = max(self.da, other.da)
            db = max(self.db, other.db)
            return Jacobi(self.space, da, db)
        else:
            return NotImplemented

    def __mul__(self, other):
        if other is None:
            return self
        elif self.space is other.space:
            # Put product in highest {a,b} basis
            da = max(self.da, other.da)
            db = max(self.db, other.db)
            return Jacobi(self.space, da, db)
        else:
            return NotImplemented

    def include_mode(self, mode):
        return (0 <= mode < self.space.coeff_size)

    def ncc_matrix(self, arg_basis, coeffs, cutoff=1e-6):
        """Build NCC matrix via Clenshaw algorithm."""
        if arg_basis is None:
            return super().ncc_matrix(arg_basis, coeffs)
        # Kronecker Clenshaw on argument Jacobi matrix
        N = self.space.coeff_size
        J = jacobi.jacobi_matrix(N, arg_basis.a, arg_basis.b)
        A, B = clenshaw.jacobi_recursion(N, self.a, self.b, J)
        f0 = self.const * sparse.identity(N)
        total = clenshaw.kronecker_clenshaw(coeffs, A, B, f0, cutoff=cutoff)
        # Conversion matrix
        input_basis = arg_basis
        output_basis = (self * arg_basis)
        conversion = ConvertJacobiJacobi._subspace_matrix(self.space, input_basis, output_basis)
        # Kronecker with identity for matrix coefficients
        coeff_size = total.shape[0] // conversion.shape[0]
        if coeff_size > 1:
            conversion = sparse.kron(conversion, sparse.identity(coeff_size))
        return (conversion @ total)

    @CachedMethod
    def transform_plan(self, grid_size):
        """Build transform plan."""
        return self.transforms['matrix'](grid_size, self.size, self.a, self.b, self.a0, self.b0)



class ConvertJacobiJacobi(operators.Convert):
    """Jacobi polynomial conversion."""

    input_basis_type = Jacobi
    output_basis_type = Jacobi
    separable = False

    @staticmethod
    def _subspace_matrix(space, input_basis, output_basis):
        N = space.coeff_size
        a0, b0 = input_basis.a, input_basis.b
        a1, b1 = output_basis.a, output_basis.b
        matrix = jacobi.conversion_matrix(N, a0, b0, a1, b1)
        return matrix.tocsr()


class DifferentiateJacobi(operators.Differentiate):
    """Jacobi polynomial differentiation."""

    input_basis_type = Jacobi
    separable = False

    @staticmethod
    def output_basis(space, input_basis):
        da, db = input_basis.da, input_basis.db
        return Jacobi(space, da+1, db+1)

    @staticmethod
    def _subspace_matrix(space, input_basis):
        N = space.coeff_size
        a, b = input_basis.a, input_basis.b
        matrix = jacobi.differentiation_matrix(N, a, b)
        return (matrix.tocsr() / space.COV.stretch)


class InterpolateJacobi(operators.Interpolate):
    """Jacobi polynomial interpolation."""

    input_basis_type = Jacobi

    @staticmethod
    def _subspace_matrix(space, input_basis, position):
        N = space.coeff_size
        a, b = input_basis.a, input_basis.b
        x = space.COV.native_coord(position)
        return jacobi.interpolation_vector(N, a, b, x)


class IntegrateJacobi(operators.Integrate):
    """Jacobi polynomial integration."""

    input_basis_type = Jacobi

    @staticmethod
    def _subspace_matrix(space, input_basis):
        N = space.coeff_size
        a, b = input_basis.a, input_basis.b
        vector = jacobi.integration_vector(N, a, b)
        return (vector * space.COV.stretch)


class Fourier(Basis, metaclass=CachedClass):
    """Fourier cosine/sine basis."""
    space_type = PeriodicInterval
    const = 1

    def __add__(self, other):
        space = self.space
        if other is None:
            return space.Fourier
        elif other is space.Fourier:
            return space.Fourier
        else:
            return NotImplemented

    def __mul__(self, other):
        space = self.space
        if other is None:
            return space.Fourier
        elif other is space.Fourier:
            return space.Fourier
        else:
            return NotImplemented

    def __pow__(self, other):
        return self.space.Fourier

    @CachedAttribute
    def wavenumbers(self):
        kmax = self.space.kmax
        return np.concatenate((np.arange(0, kmax+1), np.arange(-kmax, 0)))

    def include_mode(self, mode):
        k = mode // 2
        if (mode % 2) == 0:
            # Cosine modes: drop Nyquist mode
            return (0 <= k <= self.space.kmax)
        else:
            # Sine modes: drop k=0 and Nyquist mode
            return (1 <= k <= self.space.kmax)


class ComplexFourier(IntervalBasis):
    """Fourier complex exponential basis."""

    dim = 1
    coord_type = Coordinate
    group_shape = (1,)
    native_bounds = (0, 2*np.pi)
    transforms = {}
    default_library = "matrix"

    # def __add__(self, other):
    #     space = self.space
    #     if other is None:
    #         return space.Fourier
    #     elif other is space.Fourier:
    #         return space.Fourier
    #     else:
    #         return NotImplemented

    # def __mul__(self, other):
    #     space = self.space
    #     if other is None:
    #         return space.Fourier
    #     elif other is space.Fourier:
    #         return space.Fourier
    #     else:
    #         return NotImplemented

    # def __pow__(self, other):
    #     return self.space.Fourier

    def __init__(self, *args, **kw):
        super().__init__(*args, **kw)
        self.kmax = kmax = (self.size - 1) // 2
        # Include Nyquist mode
        self.wavenumbers = np.concatenate((np.arange(0, kmax+2), np.arange(-kmax, 0)))

    def _native_grid(self, scales):
        """Evenly spaced endpoint grid: sin(N*x/2) = 0"""
        N, = self.grid_shape(scales)
        return (2 * np.pi / N) * np.arange(N)

    @CachedMethod
    def transform_plan(self, grid_size):
        """Build transform plan."""
        return self.transforms['matrix'](grid_size, self.size)

    # def include_mode(self, mode):
    #     k = mode // 2
    #     if (mode % 2) == 0:
    #         # Cosine modes: drop Nyquist mode
    #         return (0 <= k <= self.space.kmax)
    #     else:
    #         # Sine modes: drop k=0 and Nyquist mode
    #         return (1 <= k <= self.space.kmax)


class InterpolateFourier(operators.Interpolate):
    """Fourier series interpolation."""

    input_basis_type = Fourier

    @staticmethod
    def _build_subspace_entry(j, space, input_basis, position):
        # cos(n*x)
        # sin(n*x)
        n = j // 2
        x = space.COV.native_coord(position)
        if (j % 2) == 0:
            return math.cos(n*x)
        else:
            return math.sin(n*x)


class IntegrateFourier(operators.Integrate):
    """Fourier series integration."""

    input_basis_type = Fourier

    @staticmethod
    def _build_subspace_entry(j, space, input_basis):
        # integral(cos(n*x), 0, 2*pi) = 2 * pi * δ(n, 0)
        # integral(sin(n*x), 0, 2*pi) = 0
        if j == 0:
            return 2 * np.pi * space.COV.stretch
        else:
            return 0


class DifferentiateFourier(operators.Differentiate):
    """Fourier series differentiation."""

    input_basis_type = Fourier
    bands = [-1, 1]
    separable = True

    @staticmethod
    def output_basis(space, input_basis):
        return space.Fourier

    @staticmethod
    def _build_subspace_entry(i, j, space, input_basis):
        # dx(cos(n*x)) = -n*sin(n*x)
        # dx(sin(n*x)) = n*cos(n*x)
        n = j // 2
        if n == 0:
            return 0
        elif (j % 2) == 0:
            # dx(cos(n*x)) = -n*sin(n*x)
            if i == (j + 1):
                return (-n) / space.COV.stretch
            else:
                return 0
        else:
            # dx(sin(n*x)) = n*cos(n*x)
            if i == (j - 1):
                return n / space.COV.stretch
            else:
                return 0


class HilbertTransformFourier(operators.HilbertTransform):
    """Fourier series Hilbert transform."""

    input_basis_type = Fourier
    bands = [-1, 1]
    separable = True

    @staticmethod
    def output_basis(space, input_basis):
        return space.Fourier

    @staticmethod
    def _build_subspace_entry(i, j, space, input_basis):
        # Hx(cos(n*x)) = sin(n*x)
        # Hx(sin(n*x)) = -cos(n*x)
        n = j // 2
        if n == 0:
            return 0
        elif (j % 2) == 0:
            # Hx(cos(n*x)) = sin(n*x)
            if i == (j + 1):
                return 1
            else:
                return 0
        else:
            # Hx(sin(n*x)) = -cos(n*x)
            if i == (j - 1):
                return (-1)
            else:
                return 0


class Sine(Basis, metaclass=CachedClass):
    """Sine series basis."""
    space_type = ParityInterval
    const = None
    supported_dtypes = {np.float64, np.complex128}

    def __add__(self, other):
        space = self.space
        if other is space.Sine:
            return space.Sine
        else:
            return NotImplemented

    def __mul__(self, other):
        space = self.space
        if other is None:
            return space.Sine
        elif other is space.Sine:
            return space.Cosine
        elif other is space.Cosine:
            return space.Sine
        else:
            return NotImplemented

    def __pow__(self, other):
        space = self.space
        if (other % 2) == 0:
            return space.Cosine
        elif (other % 2) == 1:
            return space.Sine
        else:
            return NotImplemented

    def include_mode(self, mode):
        # Drop k=0 and Nyquist mode
        k = mode
        return (1 <= k <= self.space.kmax)


class Cosine(Basis, metaclass=CachedClass):
    """Cosine series basis."""
    space_type = ParityInterval
    const = 1

    def __add__(self, other):
        space = self.space
        if other is None:
            return space.Cosine
        elif other is space.Cosine:
            return space.Cosine
        else:
            return NotImplemented

    def __mul__(self, other):
        space = self.space
        if other is None:
            return space.Cosine
        elif other is space.Sine:
            return space.Sine
        elif other is space.Cosine:
            return space.Cosine
        else:
            return NotImplemented

    def __pow__(self, other):
        return self.space.Cosine

    def include_mode(self, mode):
        # Drop Nyquist mode
        k = mode
        return (0 <= k <= self.space.kmax)


class InterpolateSine(operators.Interpolate):
    """Sine series interpolation."""

    input_basis_type = Sine

    @staticmethod
    def _build_subspace_entry(j, space, input_basis, position):
        # sin(n*x)
        x = space.COV.native_coord(position)
        return math.sin(j*x)


class InterpolateCosine(operators.Interpolate):
    """Cosine series interpolation."""

    input_basis_type = Cosine

    @staticmethod
    def _build_subspace_entry(j, space, input_basis, position):
        # cos(n*x)
        x = space.COV.native_coord(position)
        return math.cos(j*x)


class IntegrateSine(operators.Integrate):
    """Sine series integration."""

    input_basis_type = Sine

    @staticmethod
    def _build_subspace_entry(j, space, input_basis):
        # integral(sin(n*x), 0, pi) = (2 / n) * (n % 2)
        if (j % 2):
            return 0
        else:
            return (2 / j) * space.COV.stretch


class IntegrateCosine(operators.Integrate):
    """Cosine series integration."""

    input_basis_type = Cosine

    @staticmethod
    def _build_subspace_entry(j, space, input_basis):
        # integral(cos(n*x), 0, pi) = pi * δ(n, 0)
        if j == 0:
            return np.pi * space.COV.stretch
        else:
            return 0


class DifferentiateSine(operators.Differentiate):
    """Sine series differentiation."""

    input_basis_type = Sine
    bands = [0]
    separable = True

    @staticmethod
    def output_basis(space, input_basis):
        return space.Cosine

    @staticmethod
    def _build_subspace_entry(i, j, space, input_basis):
        # dx(sin(n*x)) = n*cos(n*x)
        if i == j:
            return j / space.COV.stretch
        else:
            return 0


class DifferentiateCosine(operators.Differentiate):
    """Cosine series differentiation."""

    input_basis_type = Cosine
    bands = [0]
    separable = True

    @staticmethod
    def output_basis(space, input_basis):
        return space.Sine

    @staticmethod
    def _build_subspace_entry(i, j, space, input_basis):
        # dx(cos(n*x)) = -n*sin(n*x)
        if i == j:
            return (-j) / space.COV.stretch
        else:
            return 0


class HilbertTransformSine(operators.HilbertTransform):
    """Sine series Hilbert transform."""

    input_basis_type = Sine
    bands = [0]
    separable = True

    @staticmethod
    def output_basis(space, input_basis):
        return space.Cosine

    @staticmethod
    def _build_subspace_entry(i, j, space, input_basis):
        # Hx(sin(n*x)) = -cos(n*x)
        if i == j:
            return (-1)
        else:
            return 0


class HilbertTransformCosine(operators.HilbertTransform):
    """Cosine series Hilbert transform."""

    input_basis_type = Cosine
    bands = [0]
    separable = True

    @staticmethod
    def output_basis(space, input_basis):
        return space.Sine

    @staticmethod
    def _build_subspace_entry(i, j, space, input_basis):
        # Hx(cos(n*x)) = sin(n*x)
        if i == j:
            return 1
        else:
            return 0


class MultidimensionalBasis(Basis):

    def forward_transform(self, field, axis, gdata, cdata):
        subaxis = axis - self.axis
        return self.forward_transforms[subaxis](field, axis, gdata, cdata)

    def backward_transform(self, field, axis, cdata, gdata):
        subaxis = axis - self.axis
        return self.backward_transforms[subaxis](field, axis, cdata, gdata)


class SpinBasis(MultidimensionalBasis):

    dim = 2

    @CachedAttribute
    def local_m(self):
        layout = self.dist.coeff_layout
        local_m_elements = layout.local_elements(self.domain, scales=1)[self.axis]
<<<<<<< HEAD
=======
        print(local_m_elements, self.azimuth_basis.wavenumbers)
>>>>>>> 4a77010b
        return tuple(self.azimuth_basis.wavenumbers[local_m_elements])

    def forward_transform_azimuth(self, field, axis, gdata, cdata):
        # Azimuthal DFT is the same for all components
        data_axis = len(field.tensorsig) + axis
        transforms.forward_DFT(gdata, cdata, axis=data_axis)

    def backward_transform_azimuth(self, field, axis, cdata, gdata):
        # Azimuthal DFT is the same for all components
        data_axis = len(field.tensorsig) + axis
        transforms.backward_DFT(cdata, gdata, axis=data_axis)

    @CachedMethod
    def spin_weights(self, tensorsig):
        # Spin-component ordering: [-, +]
        Ss = np.array([-1, 1], dtype=int)
        S = np.zeros([vs.dim for vs in tensorsig], dtype=int)
        for i, vs in enumerate(tensorsig):
            if self.space in vs.spaces:
                n = vs.get_index(self.space)
                S[axslice(i, n, n+self.dim)] += Ss
        return S

    @CachedMethod
    def spin_recombination_matrices(self, tensorsig):
        """Build matrices for appling spin recombination to each tensor rank."""
        # Setup unitary spin recombination
        # [azimuth, colatitude] -> [-, +]
        Us = np.array([[-1j, 1], [1j, 1]]) / np.sqrt(2)
        # Perform unitary spin recombination along relevant tensor indeces
        U = []
        for i, vector_space in enumerate(tensorsig):
            if self.space in vector_space.spaces:
                n = vector_space.get_index(self.space)
                Ui = np.identity(vector_space.dim)
                Ui[n:n+self.dim, n:n+self.dim] = Us
                U.append(Ui)
            else:
                U.append(None)
        return U

    def forward_spin_recombination(self, tensorsig, gdata):
        """Apply component-to-spin recombination in place."""
        U = self.spin_recombination_matrices(tensorsig)
        for i, Ui in enumerate(U):
            if Ui is not None:
                # Directly apply U
                apply_matrix(Ui, gdata, axis=i, out=gdata)

    def backward_spin_recombination(self, tensorsig, gdata):
        """Apply spin-to-component recombination in place."""
        U = self.spin_recombination_matrices(tensorsig)
        for i, Ui in enumerate(U):
            if Ui is not None:
                # Apply U^H (inverse of U)
                apply_matrix(Ui.T.conj(), gdata, axis=i, out=gdata)


class RegularityBasis(MultidimensionalBasis):

    dim = 3

    @CachedAttribute
    def local_l(self):
        domain = self.space.domain
        layout = self.space.dist.coeff_layout
        return tuple(layout.local_elements(domain, scales=1)[self.axis+1])

    @CachedMethod
    def radial_recombinations(self, tensorsig):
        import dedalus_sphere
        # For now only implement recombinations for Ball-only tensors
        for vs in tensorsig:
            for space in vs.spaces:
                if space is not self.space:
                    raise ValueError("Only supports tensors over ball.")
        order = len(tensorsig)
        logger.warning("Q orders not fixed")
        return [dedalus_sphere.ball128.Q(l, order) for l in self.local_l]

    @CachedMethod
    def regularity_classes(self, tensorsig):
        # Regularity-component ordering: [-, 0, +]
        Rb = np.array([-1, 0, 1], dtype=int)
        R = np.zeros([vs.dim for vs in tensorsig], dtype=int)
        for i, vs in enumerate(tensorsig):
            if self.space in vs.spaces:
                n = vs.get_index(self.space)
                R[axslice(i, n, n+self.dim)] += Rb
        return R

    def forward_regularity_recombination(self, field, axis, gdata):
        # Apply radial recombinations
        order = len(field.tensorsig)
        if order > 0:
            Q = self.radial_recombinations(field.tensorsig)
            # Flatten tensor axes
            shape = gdata.shape
            order = len(field.tensorsig)
            temp = gdata.reshape((-1,)+shape[order:])
            # Apply Q transformations for each l to flattened tensor data
            for l_index, Q_l in enumerate(Q):
                # Here the l axis is 'axis' instead of 'axis-1' since we have one tensor axis prepended
                l_view = temp[axslice(axis, l_index, l_index+1)]
                apply_matrix(Q_l.T, l_view, axis=0, out=l_view)

    def backward_regularity_recombination(self, field, axis, gdata):
        # Apply radial recombinations
        order = len(field.tensorsig)
        if order > 0:
            Q = self.radial_recombinations(field.tensorsig)
            # Flatten tensor axes
            shape = gdata.shape
            order = len(field.tensorsig)
            temp = gdata.reshape((-1,)+shape[order:])
            # Apply Q transformations for each l to flattened tensor data
            for l_index, Q_l in enumerate(Q):
                # Here the l axis is 'axis' instead of 'axis-1' since we have one tensor axis prepended
                l_view = temp[axslice(axis, l_index, l_index+1)]
                apply_matrix(Q_l, l_view, axis=0, out=l_view)

class DiskBasis(SpinBasis):

    space_type = Disk
    dim = 2

    def __init__(self, space, dk=0):
        self._check_space(space)
        self.space = space
        self.dk = dk
        self.k = space.k0 + dk
        self.axis = space.axis
        self.azimuth_basis = Fourier(self.space.azimuth_space)
        self.forward_transforms = [self.forward_transform_azimuth,
                                   self.forward_transform_radius]
        self.backward_transforms = [self.backward_transform_azimuth,
                                    self.backward_transform_radius]
        #self.forward_transform_azimuth = self.azimuth_basis.forward_transform
        #self.backward_transform_azimuth = self.azimuth_basis.backward_transform

    def forward_transform_radius(self, field, axis, gdata, cdata):
        # Apply spin recombination
        self.forward_spin_recombination(field.tensorsig, gdata)
        # Perform transforms component-by-component
        S = self.spin_weights(field.tensorsig)
        k0, k = self.k0, self.k
        local_m = self.local_m
        for i, s in np.ndenumerate(S):
            transforms.forward_disk(gdata[i], cdata[i], axis=axis, k0=k0, k=k, s=s, local_m=local_m)

    def backward_transform_radius(self, field, axis, cdata, gdata):
        # Perform transforms component-by-component
        S = self.spin_weights(field.tensorsig)
        k0, k = self.k0, self.k
        local_m = self.local_m
        for i, s in np.ndenumerate(S):
            transforms.backward_disk(cdata[i], gdata[i], axis=axis, k0=k0, k=k, s=s, local_m=local_m)
        # Apply spin recombination
        self.backward_spin_recombination(field.tensorsig, gdata)


class SpinWeightedSphericalHarmonics(SpinBasis):

    coord_type = S2Coordinates
    dim = 2
    group_shape = (1, 1)
    transforms = {}

    def __init__(self, coordsystem, Lmax, radius, fourier_library='fftw'):
#        Basis.__init__(coord, library='matrix')
        self.coordsystem = coordsystem
        self.coords = coordsystem.coords
        self.dist = self.coords[0].dist
        self.axis = self.dist.coords.index(self.coords[0])
        self.domain = Domain(self.dist, bases=(self,))
        self.Lmax = Lmax
        self.radius = radius
        self.shape = (2*(Lmax+1), Lmax+1)

        self.azimuth_basis = ComplexFourier(self.coords[0], 2*(Lmax+1), (0,2*np.pi), library=fourier_library)
        self.forward_transforms = [self.forward_transform_azimuth,
                                   self.forward_transform_colatitude]
        self.backward_transforms = [self.backward_transform_azimuth,
                                    self.backward_transform_colatitude]

    @CachedMethod
    def transform_plan(self, grid_size, s):
        """Build transform plan."""
        return self.transforms['matrix'](grid_size, self.Lmax+1, self.local_m, s)

    def forward_transform_colatitude(self, field, axis, gdata, cdata):
        data_axis = len(field.tensorsig) + axis
        grid_size = gdata.shape[data_axis]
        # Apply spin recombination
        self.forward_spin_recombination(field.tensorsig, gdata)
        # Perform transforms component-by-component
        S = self.spin_weights(field.tensorsig)
        for i, s in np.ndenumerate(S):
            plan = self.transform_plan(grid_size, s)
            plan.forward(gdata[i], cdata[i], data_axis)

    def backward_transform_colatitude(self, field, axis, cdata, gdata):
        data_axis = len(field.tensorsig) + axis
        grid_size = gdata.shape[data_axis]
        # Perform transforms component-by-component
        S = self.spin_weights(field.tensorsig)
        for i, s in np.ndenumerate(S):
            plan = self.transform_plan(grid_size, s)
            plan.backward(cdata[i], gdata[i], data_axis)
        # Apply spin recombination
        self.backward_spin_recombination(field.tensorsig, gdata)


SWSH = SpinWeightedSphericalHarmonics

class BallBasis(RegularityBasis):

    space_type = Ball
    dim = 3

    def __init__(self, space):
        self._check_space(space)
        self.space = space
        self.axis = space.axis
        self.outer_shere_basis = SWSH(self.space.outer_sphere_space)
        self.forward_transforms = [self.forward_transform_azimuth,
                                   self.forward_transform_colatitude,
                                   self.forward_transform_radius]
        self.backward_transforms = [self.backward_transform_azimuth,
                                    self.backward_transform_colatitude,
                                    self.backward_transform_radius]

    def forward_transform_azimuth(self, *args):
        return self.outer_shere_basis.forward_transform_azimuth(*args)

    def backward_transform_azimuth(self, *args):
        return self.outer_shere_basis.backward_transform_azimuth(*args)

    def forward_transform_colatitude(self, *args):
        return self.outer_shere_basis.forward_transform_colatitude(*args)

    def backward_transform_colatitude(self, *args):
        return self.outer_shere_basis.backward_transform_colatitude(*args)

    def radial_recombinations(self, tensorsig):
        import dedalus_sphere
        # For now only implement recombinations for Ball-only tensors
        for vs in tensorsig:
            for space in vs.spaces:
                if space is not self.space:
                    raise ValueError("Only supports tensors over ball.")
        order = len(tensorsig)
        logger.warning("Q orders not fixed")
        return [dedalus_sphere.ball128.Q(l, order) for l in self.local_l]

    def regularity_classes(self, tensorsig):
        # Regularity-component ordering: [-, +, 0]
        Rb = np.array([-1, 1, 0], dtype=int)
        R = np.zeros([vs.dim for vs in tensorsig], dtype=int)
        for i, vs in enumerate(tensorsig):
            if self.space in vs.spaces:
                n = vs.get_index(self.space)
                R[axslice(i, n, n+self.dim)] += Rb
        return R

    def forward_transform_radius(self, field, axis, gdata, cdata):
        # Apply regularity recombination
        self.forward_regularity_recombination(field, axis, gdata)
        # Perform radial transforms component-by-component
        R = self.regularity_classes(field.tensorsig)
        for i, r in np.ndenumerate(R):
           transforms.forward_GSZP(gdata[i], cdata[i], axis=axis, local_l=self.local_l, r=r, alpha=self.space.alpha)

    def backward_transform_radius(self, field, axis, cdata, gdata):
        # Perform radial transforms component-by-component
        R = self.regularity_classes(field.tensorsig)
        for i, r in np.ndenumerate(R):
           transforms.backward_GSZP(cdata[i], gdata[i], axis=axis, local_l=self.local_l, r=r, alpha=self.space.alpha)
        # Apply regularity recombinations
        self.backward_regularity_recombination(field, axis, gdata)




from . import transforms<|MERGE_RESOLUTION|>--- conflicted
+++ resolved
@@ -827,10 +827,6 @@
     def local_m(self):
         layout = self.dist.coeff_layout
         local_m_elements = layout.local_elements(self.domain, scales=1)[self.axis]
-<<<<<<< HEAD
-=======
-        print(local_m_elements, self.azimuth_basis.wavenumbers)
->>>>>>> 4a77010b
         return tuple(self.azimuth_basis.wavenumbers[local_m_elements])
 
     def forward_transform_azimuth(self, field, axis, gdata, cdata):
